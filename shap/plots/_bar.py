--- conflicted
+++ resolved
@@ -124,11 +124,7 @@
     orig_inds = [[i] for i in range(len(values[0]))]
     orig_values = values.copy()
     while True:
-<<<<<<< HEAD
-        feature_order = convert_ordering(order, Explanation(values.mean(0)))
-=======
         feature_order = np.argsort(np.mean([np.argsort(convert_ordering(order, Explanation(values[i]))) for i in range(values.shape[0])], 0))
->>>>>>> f4d5c3d2
         if partition_tree is not None:
 
             # compute the leaf order if we were to show (and so have the ordering respect) the whole partition tree
