--- conflicted
+++ resolved
@@ -71,13 +71,9 @@
         Currently the probability and logloss options are only supported when feature_dependence="independent".
     """
 
-<<<<<<< HEAD
+
     def __init__(self, model, data = None, model_output = "margin", feature_dependence = "independent"):
-        if str(type(data)).endswith("pandas.core.frame.DataFrame'>"):
-=======
-    def __init__(self, model, data = None, model_output = "margin", feature_dependence = "tree_path_dependent"):
         if safe_isinstance(data, "pandas.core.frame.DataFrame"):
->>>>>>> acdfc8b0
             self.data = data.values
         elif isinstance(data, DenseData):
             self.data = data.data
